//! Parser for rpmspec. See [`SpecParser`].
use crate::macros::MacroType;
use crate::util::Consumer;
// use color_eyre::{eyre::eyre, Help, Result, SectionExt};
use itertools::Itertools;
use lazy_format::lazy_format as lzf;
use parking_lot::RwLock;
use regex::Regex;
use rpmspec_common::{
    error::SpecErr,
    opt,
    util::{handle_line_skip, Brace},
    PErr as Err, ParseResult,
};
use smartstring::alias::String;
use std::env::consts::ARCH;
use std::fmt::{Display, Write};
use std::{
    collections::HashMap,
    io::{BufReader, Read},
    mem::take,
    num::ParseIntError,
    path::Path,
    process::Command,
    str::FromStr,
    sync::Arc,
};
use tracing::{debug, trace, warn};

const PKGNAMECHARSET: &str = "_-().";
lazy_static::lazy_static! {
    static ref RE_PQC:	Regex = Regex::new(r"^(>=?|<=?|=)\s+(\d+:)?([\w\d.^]+)(-([\w\d.^]+))?(.*)").unwrap();
    static ref RE_REQ:	Regex = Regex::new(r"(?m)^Requires(?:\(([\w,\s]+)\))?:\s*(.+)$").unwrap();
    static ref RE_FILE:	Regex = Regex::new(r"(?m)^(%\w+(\(.+\))?\s+)?(.+)$").unwrap();
    static ref RE_CLOG:	Regex = Regex::new(r"(?m)^\*[ \t]*((\w{3})[ \t]+(\w{3})[ \t]+(\d+)[ \t]+(\d+))[ \t]+(\S+)([ \t]+<([\w@.+]+)>)?([ \t]+-[ \t]+([\d.-^~_\w]+))?$((\n^[^*\n]*)+)").unwrap();
    static ref RE_PMB:	Regex = Regex::new(r"(\w+\d*):\s*(.+)").unwrap();
    static ref RE_DNL:	Regex = Regex::new(r"%dnl\b").unwrap();
}

/// Conditional operators used in specifying dependencies.
/// ## Symbols
/// - [`PkgQCond::Eq`] : `=`
/// - [`PkgQCond::Le`] : `<=`
/// - [`PkgQCond::Lt`] : `<`
/// - [`PkgQCond::Ge`] : `>=`
/// - [`PkgQCond::Gt`] : `>`
#[derive(Default, Clone, Copy, Debug, PartialEq, Eq)]
pub enum PkgQCond {
    /// =
    #[default]
    Eq,
    /// <=
    Le,
    /// <
    Lt,
    /// >=
    Ge,
    /// >
    Gt,
}

impl std::borrow::Borrow<str> for PkgQCond {
    fn borrow(&self) -> &str {
        match self {
            PkgQCond::Eq => "=",
            PkgQCond::Le => "<=",
            PkgQCond::Lt => "<",
            PkgQCond::Ge => ">=",
            PkgQCond::Gt => ">",
        }
    }
}

impl Display for PkgQCond {
    fn fmt(&self, f: &mut std::fmt::Formatter<'_>) -> std::fmt::Result {
        f.write_str(std::borrow::Borrow::borrow(self))
    }
}

impl FromStr for PkgQCond {
    type Err = Err;
    fn from_str(s: &str) -> std::result::Result<Self, Self::Err> {
        Ok(match s {
            "=" => Self::Eq,
            ">=" => Self::Ge,
            ">" => Self::Gt,
            "<=" => Self::Le,
            "<" => Self::Lt,
            _ => return Err(Err::BadPkgQCond(s.into())),
        })
    }
}

/// Denotes a package dependency.
///
/// This is used to represent a package specified in `Requires:` or `BuildRequires:`.
///
/// # Examples
/// ```
/// use rpmspec::parse::Package;
///
/// let pkg = Package::new("anda".into());
///
/// let mut recommends = vec![];
/// Package::add_simple_query(&mut recommends, "subatomic terra-release, mock")?;
/// # Ok::<(), color_eyre::Report>(())
/// ```
#[derive(Clone, Default, Debug, PartialEq, Eq)]
pub struct Package {
    /// Name of the package dependency
    pub name: String,
    /// Version (right hand side of the dependency query)
    pub version: Option<String>,
    /// Release (right hand side of the dependency query)
    pub release: Option<String>,
    /// Epoch (right hand side of the dependency query)
    pub epoch: Option<u32>,
    /// Conditional operator (middle of the dependency query)
    pub condition: PkgQCond,
}

impl Display for Package {
    fn fmt(&self, f: &mut std::fmt::Formatter<'_>) -> std::fmt::Result {
        f.write_str(&self.name)?;
        if let Some(v) = &self.version {
            f.write_fmt(format_args!(" {} ", self.condition))?;
            if let Some(e) = self.epoch {
                f.write_fmt(format_args!(":{e}-"))?;
            }
            f.write_fmt(format_args!("{v}"))?;
            if let Some(r) = &self.release {
                f.write_fmt(format_args!("-{r}"))?;
            }
        }
        Ok(())
    }
}

impl Package {
    /// Creates a new Dependency representation with the package name.
    #[must_use]
    pub fn new(name: String) -> Self {
        Self { name, ..Self::default() }
    }
    /// Parses a simple query, i.e. packages specified without conditionals and versions.
    ///
    /// The names of the packages should be separated either by spaces or commas, just like in
    /// `Recommends:`.
    ///
    /// # Examples
    /// ```
    /// use rpmspec::parse::Package;
    ///
    /// let mut pkgs = vec![];
    /// Package::add_simple_query(&mut pkgs, "anda, subatomic rpm_macro(fdupes) pkgconfig(gio-2.0)".into())?;
    /// assert_eq!(
    ///   pkgs,
    ///   vec![
    ///     Package::new("anda".into()),
    ///     Package::new("subatomic".into()),
    ///     Package::new("rpm_macro(fdupes)".into()),
    ///     Package::new("pkgconfig(gio-2.0)".into()),
    ///   ]
    /// );
    /// # Ok::<(), color_eyre::Report>(())
    /// ```
    ///
    /// # Errors
    /// An error is returned if and only if there exists an invalid character that is
    /// not ascii-alphanumeric and not in [`PKGNAMECHARSET`].
    pub fn add_simple_query(pkgs: &mut Vec<Self>, query: &str) -> ParseResult<()> {
        let mut last = String::new();
        let mut quotes = vec![];
        let chrs = query.trim().chars();
        for ch in chrs {
            if ch == ' ' || ch == ',' {
                if !quotes.is_empty() {
                    return Err(Err::InvalidSyntax {
                        span: todo!(),
                        err: SpecErr::UnclosedBraces { quotes },
                        notes: vec![(todo!(), Box::new(format!("Reading query {query}"))), (todo!(), Box::new(lzf!("Parsing {last}"))), (todo!(), Box::new(lzf!("Deliminator {ch}")))],
                    });
                }
                if !last.is_empty() {
                    pkgs.push(Self::new(take(&mut last)));
                }
                continue;
            }
            if !ch.is_ascii_alphanumeric() && !PKGNAMECHARSET.contains(ch) {
                return Err(Err::InvalidSyntax {
                    span: todo!(),
                    err: SpecErr::InvalidPackageName { name: last, offending: Some(ch) },
                    notes: vec![
                        (todo!(), Box::new(lzf!("Invalid character `{ch}` in package name"))),
                        (todo!(), Box::new(format!("Reading query `{query}`"))),
                        (todo!(), Box::new(lzf!("Parsing `{last}`"))),
                        (todo!(), Box::new(lzf!("Only ascii alphanumeric characters and `{PKGNAMECHARSET}` are valid"))), // Hint
                    ],
                });
            }
            if let Some(brace) = Brace::open_ch(ch) {
                quotes.push(brace);
            } else if let Some(brace) = Brace::close_ch(ch) {
                match quotes.pop() {
                    Some(q) if q == brace => {},
                    Some(expected) => return Err(Err::InvalidSyntax { span: todo!(), err: SpecErr::UnmatchedBrace { expected, found: brace }, notes: vec![] }),
                    None => return Err(Err::InvalidSyntax { span: todo!(), err: SpecErr::UnexpectedClosingBrace(brace), notes: vec![] }),
                }
            }
            last.push(ch);
        }
        if !quotes.is_empty() {
            return Err(Err::InvalidSyntax {
                span: todo!(),
                err: SpecErr::UnclosedBraces { quotes },
                notes: vec![
                    (todo!(), Box::new(format!("Reading query `{query}`"))),
                    (todo!(), Box::new(lzf!("Parsing {last}"))),
                    (todo!(), Box::new(lzf!("Unexpected EOL/EOF"))), // Warn
                ],
            });
        }
        if !last.is_empty() {
            pkgs.push(Self::new(last));
        }
        Ok(())
    }
    /// Parses a query.
    ///
    /// Each package query that may contains a [condition](PkgQCond) and a version ('Dependency')
    /// should be separated by spaces or commas. There should also be spaces around the
    /// conditional operators, including `=`.
    ///
    /// # Errors
    /// An error is returned if and only if
    /// - there exists an invalid character in package names that is not ascii alphanumeric, a space, a
    ///   comma, and nott in [`PKGNAMECHARSET`]; or
    /// - an epoch specified cannot be parsed by `core::str::parse::<u32>()`.
    ///
    /// # Panics
    /// - [`Regex`] is used to parse the conditions.
    ///   A panic might occurs if a capture group is not found via `caps[n]`.
    ///   However, This is unlikely since the groups either exist in the regex
    ///   or the optional group is accessed using `caps.get(n)`.
    /// - A panic might occurs if it fails to strip the `:` suffix from the regex capture group for
    ///   the epoch, but again this is unlikely.
    ///
    /// # Caveats
    /// This function is recursive, but it should be safe.
    ///
    /// # Examples
    ///
    /// ```
    /// use rpmspec::parse::{Package, PkgQCond};
    ///
    /// let mut pkgs = vec![];
    /// let query = "hai, foo bai >= 3.0 another-pkg".into();
    /// Package::add_query(&mut pkgs, query)?;
    ///
    /// let hai = Package::new("hai".into());
    /// let foo = Package::new("foo".into());
    /// let bai = Package { name: "bai".into(), version: Some("3.0".into()), condition: PkgQCond::Ge, ..Default::default() };
    /// let another = Package::new("another-pkg".into());
    /// assert_eq!(pkgs, vec![hai, foo, bai, another]);
    /// # Ok::<(), color_eyre::Report>(())
    /// ```
    pub fn add_query(pkgs: &mut Vec<Self>, query: &str) -> ParseResult<()> {
        let query = query.trim(); // just in case
        if query.is_empty() {
            return Ok(());
        }
        let mut spaced = false;
        let mut comma = false;
        let mut name = String::new();
        let mut rest = String::new();
        let mut chrs = query.chars();
        while let Some(ch) = chrs.next() {
            if ch == ' ' {
                spaced = true;
                continue;
            }
            if ch == ',' {
                comma = true;
                rest = chrs.collect();
                break;
            }
            if spaced {
                rest = format!("{ch}{}", chrs.collect::<String>()).into();
                break;
            }
            if !ch.is_ascii_alphanumeric() && !PKGNAMECHARSET.contains(ch) {
                return Err(Err::InvalidSyntax {
                    span: todo!(),
                    err: SpecErr::InvalidPackageName { name: name.clone(), offending: Some(ch) },
                    notes: vec![(todo!(), Box::new(format!("Reading query {query}"))), (todo!(), Box::new(lzf!("Parsing {name}")))],
                });
                // return Err(eyre!("Invalid character `{ch}` in package name")
                //     .note(format!("Reading query `{query}`"))
                //     .note(lzf!("Parsing `{name}`"))
                //     .suggestion(lzf!("Only ascii alphanumeric characters and `{PKGNAMECHARSET}` are valid")));
            }
            name.push(ch);
        }
        if comma {
            pkgs.push(Self::new(name));
            let rest = rest.trim();
            if rest.is_empty() {
                warn!(query, "Trailing comma in package query");
                return Ok(());
            }
            return Self::add_query(pkgs, rest);
        }
        if name.is_empty() {
            // either a bug or trailing commas
            warn!(query, "Parsed package query and found empty name. Check if there are trailing commas.");
            return Ok(());
        }
        // the part that matches the good name is `name`. Check the rest.
        let mut pkg = Self::new(name);
        let Some(caps) = RE_PQC.captures(&rest) else {
            pkgs.push(pkg);
            if rest.is_empty() {
                return Ok(());
            }
            return Self::add_query(pkgs, &rest);
        };
        pkg.condition = PkgQCond::from_str(&caps[1])?;
        if let Some(epoch) = caps.get(2) {
            let epoch = epoch.as_str().strip_suffix(':').expect("epoch no `:` by RE_PKGQCOND");
            pkg.epoch = Some(epoch.parse().map_err(|err| Err::InvalidSyntax { span: todo!(), err: SpecErr::InvalidPackageEpoch { epoch: epoch.into(), err }, notes: vec![] })?);
        }
        pkg.version = Some(caps[3].into());
        if let Some(rel) = caps.get(5) {
            pkg.release = Some(rel.as_str().into());
        }
        pkgs.push(pkg);
        if let Some(rest) = caps.get(6) {
            let mut chrs = rest.as_str().chars();
            while let Some(ch) = chrs.next() {
                if ch == ' ' {
                    continue;
                }
                if ch == ',' {
                    return Self::add_query(pkgs, chrs.collect::<String>().trim_start());
                }
                return Self::add_query(pkgs, &format!("{ch}{}", chrs.collect::<String>()));
            }
        }
        Ok(())
    }
}

/// Represents the `Requires:` preamble.
///
/// Each attribute/property in [`Self`] represents the `Requires(...):` syntax.
#[derive(Default, Clone, Debug, PartialEq, Eq)]
pub struct RPMRequires {
    /// Dependencies listed in `Requires:`.
    pub none: Vec<Package>,
    /// Dependencies listed in `Requires(pre):`.
    pub pre: Vec<Package>,
    /// Dependencies listed in `Requires(post):`.
    pub post: Vec<Package>,
    /// Dependencies listed in `Requires(preun):`.
    pub preun: Vec<Package>,
    /// Dependencies listed in `Requires(postun):`.
    pub postun: Vec<Package>,
    /// Dependencies listed in `Requires(pretrans):`.
    pub pretrans: Vec<Package>,
    /// Dependencies listed in `Requires(posttrans):`.
    pub posttrans: Vec<Package>,
    /// Dependencies listed in `Requires(verify):`.
    pub verify: Vec<Package>,
    /// Dependencies listed in `Requires(interp):`.
    pub interp: Vec<Package>,
    /// Dependencies listed in `Requires(meta):`.
    pub meta: Vec<Package>,
}

impl RPMRequires {
    /// Check if there are any Requires
    #[must_use]
    pub fn is_empty(&self) -> bool {
        self.none.is_empty()
            && self.pre.is_empty()
            && self.post.is_empty()
            && self.preun.is_empty()
            && self.postun.is_empty()
            && self.pretrans.is_empty()
            && self.posttrans.is_empty()
            && self.verify.is_empty()
            && self.interp.is_empty()
            && self.meta.is_empty()
    }
}

impl Display for RPMRequires {
    fn fmt(&self, f: &mut std::fmt::Formatter<'_>) -> std::fmt::Result {
        macro_rules! w {
			($($attr:ident)*) => {
				$({
				    if !self.$attr.is_empty() {
					    let name = stringify!($attr);
					    if name == "none" {
						    f.write_str("Requires:      ")?;
				            self.none.iter().try_for_each(|pkg| f.write_fmt(format_args!(" {pkg}")))?;
						    f.write_str("\n")?;
					    } else {
						    f.write_str("Requires(")?;
						    f.write_str(name)?;
						    f.write_str("):")?;
						    let mut padding = 4 - name.len() as isize;
						    while padding <= 0 {
							    padding += 3;
						    }
						    f.write_str(&" ".repeat(padding as usize))?;
				            self.$attr.iter().try_for_each(|pkg| f.write_fmt(format_args!(" {pkg}")))?;
						    f.write_str("\n")?;
					    }
				    }
				})*
			}
		}
        w!(none pre post preun postun pretrans posttrans verify interp meta);
        Ok(())
    }
}

// todo https://docs.fedoraproject.org/en-US/packaging-guidelines/Scriptlets/
/// Scriptlets like `%pre`, `%posttrans`, etc.
#[derive(Default, Clone, Debug, PartialEq, Eq)]
pub struct Scriptlets {
    /// `%pre` scriptlet.
    pub pre: Option<String>,
    /// `%post` scriptlet.
    pub post: Option<String>,
    /// `%preun` scriplets.
    pub preun: Option<String>,
    /// `%postun` scriplets.
    pub postun: Option<String>,
    /// `%pretrans` scriplets.
    pub pretrans: Option<String>,
    /// `%posttrans` scriplets.
    pub posttrans: Option<String>,
    /// `%verify` scriplets.
    pub verify: Option<String>,

    /// `%triggerprein` scriptlets.
    pub triggerprein: Option<String>,
    /// `%triggerin` scriptlets.
    pub triggerin: Option<String>,
    /// `%triggerun` scriptlets.
    pub triggerun: Option<String>,
    /// `%triggerpostun` scriptlets.
    pub triggerpostun: Option<String>,

    /// `%filetriggerin` scriptlets.
    pub filetriggerin: Option<String>,
    /// `%filetriggerun` scriptlets.
    pub filetriggerun: Option<String>,
    /// `%filetriggerpostun` scriptlets.
    pub filetriggerpostun: Option<String>,
    /// `%transfiletriggerin` scriptlets.
    pub transfiletriggerin: Option<String>,
    /// `%transfiletriggerun` scriptlets.
    pub transfiletriggerun: Option<String>,
    /// `%transfiletriggerpostun` scriptlets.
    pub transfiletriggerpostun: Option<String>,
}

/// Settings for `%config(...)` in `%files`.
///
/// - [`ConfigFileMod::MissingOK`] : `%config(missingok)`
/// - [`ConfigFileMod::NoReplace`] : `%config(noreplace)`
/// - [`ConfigFileMod::None`]
#[derive(Debug, Default, Clone, PartialEq, Eq)]
pub enum ConfigFileMod {
    /// Represents `%config`
    #[default]
    None,
    /// Represents `%config(missingok)`
    MissingOK,
    /// Represents `%config(noreplace)`
    NoReplace,
}

impl Display for ConfigFileMod {
    fn fmt(&self, f: &mut std::fmt::Formatter<'_>) -> std::fmt::Result {
        f.write_str("%config")?;
        let s = match self {
            Self::None => return Ok(()),
            Self::MissingOK => "missingok",
            Self::NoReplace => "noreplace",
        };
        f.write_fmt(format_args!("({s})"))
    }
}

/// Settings for `%verify(...)` in `%files`.
///
/// - [`VerifyFileMod::Owner`] : `%verify(user owner)`
/// - [`VerifyFileMod::Group`] : `%verify(group)`
/// - [`VerifyFileMod::Mode`] : `%verify(mode)`
/// - [`VerifyFileMod::Md5`] : `%verify(filedigest md5)`
/// - [`VerifyFileMod::Size`] : `%verify(size)`
/// - [`VerifyFileMod::Maj`] : `%verify(maj)`
/// - [`VerifyFileMod::Min`] : `%verify(min)`
/// - [`VerifyFileMod::Symlink`] : `%verify(link symlink)`
/// - [`VerifyFileMod::Rdev`] : `%verify(rdev)`
/// - [`VerifyFileMod::Mtime`] : `%verify(mtime)`
/// - [`VerifyFileMod::Not`] :`%verify(not ...)`
///
/// For [`VerifyFileMod::None(String)`], the `String` is the input into `VerifyFileMod::from()`.
/// This means the input is not recognised as a valid `%verify()` setting.
///
/// # See also
/// - <https://rpm-software-management.github.io/rpm/manual/spec.html#virtual-file-attributes>
/// - <http://ftp.rpm.org/max-rpm/s1-rpm-inside-files-list-directives.html>
#[derive(Debug, Clone, PartialEq, Eq)]
pub enum VerifyFileMod {
    /// Represents `%verify(user owner)`
    Owner,
    /// Represents `%verify(group)`
    Group,
    /// Represents `%verify(mode)`
    Mode,
    /// Represents `%verify(filedigest md5)`
    Md5,
    /// Represents `%verify(size)`
    Size,
    /// Represents `%verify(maj)`
    Maj,
    /// Represents `%verify(min)`
    Min,
    /// Represents `%verify(link symlink)`
    Symlink,
    /// Represents `%verify(mtime)`
    Mtime,
    /// Represents `%verify(rdev)`
    Rdev,
    /// Represents `%verify(...)` where `...` is invalid
    None(String),
    /// Represents `%verify(not ...)`
    Not,
}

impl VerifyFileMod {
    /// Returns all the possible arguments to `%verify`
    #[must_use]
    pub fn all() -> Vec<Self> {
        use VerifyFileMod::{Group, Maj, Md5, Min, Mode, Mtime, Owner, Size, Symlink};
        vec![Owner, Group, Mode, Md5, Size, Maj, Min, Symlink, Mtime]
    }
}

impl From<&str> for VerifyFileMod {
    fn from(value: &str) -> Self {
        use VerifyFileMod::{Group, Maj, Md5, Min, Mode, Mtime, None, Not, Owner, Rdev, Size, Symlink};
        match value {
            "user" | "owner" => Owner,
            "group" => Group,
            "mode" => Mode,
            "filedigest" | "md5" => Md5,
            "size" => Size,
            "maj" => Maj,
            "min" => Min,
            "link" | "symlink" => Symlink,
            "rdev" => Rdev,
            "mtime" => Mtime,
            "not" => Not,
            _ => None(value.into()),
        }
    }
}

impl Display for VerifyFileMod {
    fn fmt(&self, f: &mut std::fmt::Formatter<'_>) -> std::fmt::Result {
        f.write_str(match self {
            Self::Owner => "owner",
            Self::Group => "group",
            Self::Mode => "mode",
            Self::Md5 => "md5",
            Self::Size => "size",
            Self::Maj => "maj",
            Self::Min => "min",
            Self::Symlink => "symlink",
            Self::Mtime => "mtime",
            Self::Rdev => "rdev",
            Self::None(x) => x,
            Self::Not => "not",
        })
    }
}

/// File derivatives used in `%files`.
///
/// - `RPMFileAttr::Artifact`
/// - `RPMFileAttr::Ghost`
/// - `RPMFileAttr::Config(ConfigFileMod)` (See [`ConfigFileMod`])
/// - `RPMFileAttr::Dir`
/// - `RPMFileAttr::Doc`
/// - `RPMFileAttr::License`
/// - `RPMFileAttr::Verify(Box<[VerifyFileMod]>)` (See [`VerifyFileMod`])
/// - `RPMFileAttr::Docdir`
/// - `RPMFileAttr::Normal` (files without derivatives use this)
///
/// # See also
/// - <https://rpm-software-management.github.io/rpm/manual/spec.html#virtual-file-attributes>
/// - <http://ftp.rpm.org/max-rpm/s1-rpm-inside-files-list-directives.html>
#[derive(Clone, Default, Debug, PartialEq, Eq)]
pub enum RPMFileAttr {
    /// Represents `%artifact`
    Artifact,
    /// Represents `%ghost`
    Ghost,
    /// Represents `%config(...)`, see [`ConfigFileMod`]
    Config(ConfigFileMod),
    /// Represents `%dir`
    Dir,
    /// Represents `%doc`
    Doc,
    /// Represents `%license`
    License,
    /// Represents `%verify(...)`, see [`VerifyFileMod`]
    Verify(Box<[VerifyFileMod]>),
    /// Represents `%docdir`
    Docdir,
    /// Represents files without file derivatives
    #[default]
    Normal,
}

impl Display for RPMFileAttr {
    fn fmt(&self, f: &mut std::fmt::Formatter<'_>) -> std::fmt::Result {
        let s = match self {
            Self::Artifact => "%artifact",
            Self::Ghost => "%ghost",
            Self::Config(cfg) => return cfg.fmt(f),
            Self::Dir => "%dir",
            Self::Doc => "%doc",
            Self::License => "%license",
            Self::Verify(mods) => {
                f.write_str("%verify(")?;
                let mut first = true;
                mods.iter().try_for_each(|m| {
                    if first {
                        first = false;
                    } else {
                        f.write_str(" ")?;
                    }
                    m.fmt(f)
                })?;
                ")"
            },
            Self::Docdir => "%docdir",
            Self::Normal => return Ok(()),
        };
        f.write_str(s)
    }
}

/// Represents a file in `%files`.
#[derive(Default, Debug, Clone, PartialEq, Eq)]
pub struct RPMFile {
    /// File derivative
    pub attr: RPMFileAttr,

    /// the file / dir path
    pub path: String,
    /// permission / mode
    pub mode: u16,
    /// user / owner that owns the file
    pub user: String,
    /// group that owns the file
    pub group: String,
    /// directory permission / mode
    pub dmode: u16,
}

/// Represents a `%files` section.
#[derive(Default, Clone, Debug, PartialEq, Eq)]
pub struct RPMFiles {
    /// Represents `%files -f ...`, the argument for `-f` is the file with a list of files to
    /// include in the `%files` section. It is NOT processed here; you should use an RPM builder.
    pub incl: String,
    /// Files listed in `%files`
    pub files: Box<[RPMFile]>,
    /// The raw `%files` sections
    pub raw: String,
}

impl RPMFiles {
    /// Parses a `%files` section using `self.raw`.
    fn parse(&mut self) -> ParseResult<()> {
        //? http://ftp.rpm.org/max-rpm/s1-rpm-inside-files-list-directives.html
        let mut defattr = (0, "".into(), "".into(), 0);
        self.files = RE_FILE
            .captures_iter(&self.raw)
            .map(|cap| {
                if let Some(remain) = &cap[0].strip_prefix("%defattr(") {
                    let Some(remain) = remain.trim_end().strip_suffix(')') else {
                        return Err(Err::InvalidSyntax { span: todo!(), err: SpecErr::UnclosedBraces { quotes: vec![Brace::Round] }, notes: vec![(todo!(), Box::new("While parsing %defattr(..."))] });
                    };
                    let ss: Box<[&str]> = remain.split(',').map(str::trim).collect();
                    let [filemode, user, group, dirmode] = match *ss {
                        [filemode, user, group] => [filemode, user, group, ""],
                        [filemode, user, group, dmode] => [filemode, user, group, dmode],
                        _ => return Err(Err::InvalidSyntax { span: todo!(), err: SpecErr::BadArgCount { expected: [3, 4], found: ss.len() }, notes: vec![] }),
                    };
                    defattr = (
                        if filemode == "-" {
                            0
                        } else {
                            filemode.parse().map_err(|err| Err::InvalidSyntax {
                                span: todo!(),
                                err: SpecErr::BadMode { mode: filemode.into(), err },
                                notes: vec![(todo!(), Box::new("While parsing %defattr")), (todo!(), Box::new("While parsing file mode"))],
                            })?
                        },
                        (if user == "-" { "" } else { user }).into(),
                        (if group == "-" { "" } else { group }).into(),
                        if dirmode == "-" {
                            0
                        } else {
                            dirmode.parse().map_err(|err| Err::InvalidSyntax {
                                span: todo!(),
                                err: SpecErr::BadMode { mode: dirmode.into(), err },
                                notes: vec![(todo!(), Box::new("While parsing %defattr")), (todo!(), Box::new("While parsing dir mode"))],
                            })?
                        },
                    );
                    return Ok(RPMFile::default());
                }
                let mut f = RPMFile::default();
                if let Some(name) = cap.get(1) {
                    let name = name.as_str();
                    if let Some(m) = cap.get(2) {
                        let x = m.as_str().strip_prefix('(').expect("RE_FILE not matching parens `(...)` but found capture group 2");
                        let x = x.strip_suffix(')').expect("RE_FILE not matching parens `(...)` but found capture group 2");
                        if name.starts_with("%attr(") {
                            let ss: Vec<&str> = x.split(',').map(str::trim).collect();
                            let Some([fmode, user, group]) = ss.get(0..=2) else {
                                return Err(Err::InvalidSyntax {
                                    span: todo!(),
                                    err: SpecErr::BadArgCount { expected: &[3], found: ss.len() },
                                    notes: vec![(todo!(), Box::new("While parsing %attr(...)"))],
                                });
                            };
                            let (fmode, user, group) = (*fmode, *user, *group);
                            if fmode != "-" {
                                f.mode = fmode.parse().map_err(|err| Err::InvalidSyntax {
                                    span: todo!(),
                                    err: SpecErr::BadMode { mode: fmode.into(), err },
                                    notes: vec![(todo!(), Box::new("While parsing %defattr")), (todo!(), Box::new("While parsing file mode"))],
                                })?;
                            }
                            if user != "-" {
                                f.user = user.into();
                            }
                            if group != "-" {
                                f.group = group.into();
                            }
                            f.path = cap.get(3).expect("No RE grp 3 in %files?").as_str().into();
                            return Ok(f);
                        }
                        if name.starts_with("%verify(") {
                            let mut vs = x.split(' ').map_into().collect_vec();
                            if let Some(VerifyFileMod::None(modifier)) = vs.iter().find(|s| matches!(s, VerifyFileMod::None(_))) {
                                return Err(Err::InvalidSyntax { span: todo!(), err: SpecErr::BadModifier { modifier, id: "%verify" }, notes: vec![] });
                            }
                            if vs.contains(&VerifyFileMod::Not) {
                                let mut ll = VerifyFileMod::all();
                                ll.retain(|x| !vs.contains(x));
                                vs = ll;
                            }
                            f.attr = RPMFileAttr::Verify(vs.into_boxed_slice());
                            f.path = cap.get(3).expect("No RE grp 3 in %files?").as_str().into();
                            (f.mode, f.user, f.group, f.dmode) = defattr.clone();

                            return Ok(f);
                        }
                        if name.starts_with("%config(") {
                            f.attr = RPMFileAttr::Config(match x {
                                "missingok" => ConfigFileMod::MissingOK,
                                "noreplace" => ConfigFileMod::NoReplace,
                                _ => return Err(eyre!("`%config({x})` is unknown")),
                            });
                            f.path = cap.get(3).expect("No RE grp 3 in %files?").as_str().into();
                            (f.mode, f.user, f.group, f.dmode) = defattr.clone();
                        }
                        return Err(eyre!("Unknown %files directive: %{name}"));
                    }
                    f.attr = match name {
                        "%artifact " => RPMFileAttr::Artifact,
                        "%ghost " => RPMFileAttr::Ghost,
                        "%config " => RPMFileAttr::Config(ConfigFileMod::None),
                        "%dir " => RPMFileAttr::Dir,
                        "%doc " | "%readme " => RPMFileAttr::Doc,
                        "%license " => RPMFileAttr::License,
                        "%docdir " => RPMFileAttr::Docdir,
                        _ => return Err(eyre!("Unknown %files directive: %{name}")),
                    }
                }
                f.path = cap.get(3).expect("No RE grp 3 in %files?").as_str().into();
                Ok(f)
            })
            .filter(|x| x.as_ref().map_or(false, |x| x.path.is_empty()))
            .collect::<Result<Box<[RPMFile]>>>()?;
        Ok(())
    }
}

impl Display for RPMFiles {
    fn fmt(&self, f: &mut std::fmt::Formatter<'_>) -> std::fmt::Result {
        if !self.incl.is_empty() {
            f.write_str(" -f ")?;
            f.write_str(&self.incl)?;
        }
        f.write_str("\n")?;
        if !self.raw.is_empty() {
            f.write_str(&self.raw)?;
            return Ok(());
        }
        for RPMFile { attr, path, mode, user, group, dmode } in self.files.iter() {
            let mode: Box<dyn Display> = if *mode == 0 { Box::new(lzf!("-")) } else { Box::new(lzf!("{mode}")) };
            let user: Box<dyn Display> = if user.is_empty() { Box::new(lzf!("-")) } else { Box::new(lzf!("{user}")) };
            let group: Box<dyn Display> = if group.is_empty() { Box::new(lzf!("-")) } else { Box::new(lzf!("{group}")) };
            if *dmode != 0 {
                f.write_fmt(format_args!("%defattr({mode}, {user}, {group}, {dmode})\n"))?;
            } else {
                f.write_fmt(format_args!("%attr({mode}, {user}, {group})"))?;
            }
            if let RPMFileAttr::Normal = attr {
                f.write_str(path)?;
            } else {
                f.write_fmt(format_args!("{attr} {path}"))?;
            }
            f.write_str("\n")?;
        }
        Ok(())
    }
}

/// Represents 1 changelog entry in `%changelog`.
///
/// # Example
/// ```
/// use rpmspec::parse::Changelog;
///
/// let mut changelog = Changelog {
///   date: chrono::NaiveDate::from_ymd_opt(2006, 1, 11).ok_or_else(|| color_eyre::eyre::eyre!("Cannot turn 2006-01-11 into NaiveDate"))?,
///   version: Some("1.11.0-6".into()),
///   maintainer: "madomado".into(),
///   email: Some("madonuko@outlook.com".into()),
///   message: "- messages here\n- *markdown magic* here\n- version and email is optional".into(),
/// };
/// # Ok::<(), color_eyre::Report>(())
/// ```
#[derive(Default, Clone, Debug, PartialEq, Eq)]
pub struct Changelog {
    /// Date of changelog
    pub date: chrono::NaiveDate,
    /// Version corresponding to the changelog entry
    pub version: Option<String>,
    /// The person who created the changelog
    pub maintainer: String,
    /// Email of the maintainer
    pub email: Option<String>,
    /// Message of the changelog
    pub message: String,
}

/// Represents a `%changelog` section.
///
/// # Example
/// Let's look at this changelog:
/// ```rpmspec
/// * Wed Jan 11 2006 madomado <madonuko@outlook.com> - 1.11.0-6
/// - messages here
/// - *markdown magic* here
/// - version and email is optional
/// ```
/// in rust:
/// ```
/// let mut cl = rpmspec::parse::Changelogs::default();
/// cl.raw = r#"
/// * Wed Jan 11 2006 madomado <madonuko@outlook.com> - 1.11.0-6
/// - messages here
/// - *markdown magic* here
/// - version and email is optional
/// "#.into();
/// cl.parse()?;
/// // everything is now in `cl.changelogs`!
/// # Ok::<(), color_eyre::Report>(())
/// ```
#[derive(Default, Clone, Debug, PartialEq, Eq)]
pub struct Changelogs {
    /// an immutable boxed vector of [`Changelog`]
    pub changelogs: Box<[Changelog]>,
    /// changelogs that are not (yet) parsed
    pub raw: String,
}

impl Changelogs {
    /// Parses a `%changelog` section.
    ///
    /// # Example
    /// Let's look at this changelog:
    /// ```rpmspec
    /// * Wed Jan 11 2006 madomado <madonuko@outlook.com> - 1.11.0-6
    /// - messages here
    /// - *markdown magic* here
    /// - version and email is optional
    /// ```
    /// in rust:
    /// ```
    /// let mut cl = rpmspec::parse::Changelogs::default();
    /// cl.raw = r#"
    /// * Wed Jan 11 2006 madomado <madonuko@outlook.com> - 1.11.0-6
    /// - messages here
    /// - *markdown magic* here
    /// - version and email is optional
    /// "#.into();
    /// cl.parse()?;
    /// // everything is now in `cl.changelogs`!
    /// # Ok::<(), color_eyre::Report>(())
    /// ```
    ///
    /// # Errors
    /// - [`chrono::ParseError`] if any dates cannot be parsed.
    pub fn parse(&mut self) -> ParseResult<()> {
        self.changelogs = RE_CLOG
            .captures_iter(&self.raw)
            .map(|cap| {
                Ok(Changelog {
                    date: chrono::NaiveDate::parse_from_str(&cap[1], "%a %b %d %Y").map_err(|e| eyre!(e).wrap_err("Cannot parse date in %changelog"))?,
                    version: cap.get(10).map(|v| v.as_str().into()),
                    maintainer: cap[6].into(),
                    email: cap.get(8).map(|email| email.as_str().into()),
                    message: cap[11].trim().into(),
                })
            })
            .collect::<Result<Box<[Changelog]>>>()?;
        Ok(())
    }
}

/// Represents different sections in an RPM spec file.
#[derive(Default, Clone, Debug, PartialEq, Eq)]
pub enum RPMSection {
    /// The global preamble section.
    #[default]
    Global,
    /// A subpackage (`%package ...`)
    Package(String),
    /// Description (`%description [...]`)
    Description(String),
    /// %prep
    Prep,
    /// %build
    Build,
    /// %install
    Install,
    /// %files [...] [-f ...]
    Files(String, Option<String>),
    /// %changelog
    Changelog,
}

type OptString = Option<String>;
type Pkgs = Vec<Package>;
type SimplePkgs = Vec<Package>;
type Strings = Vec<String>;

crate::macrohelpers::preamble_maker! {
    /// Represents a subpackage (`%package ...`).
    #[derive(Default, Clone, Debug, PartialEq, Eq)]
    RPMSpecPkg {
        Group: OptString,
        Summary: OptString,
        License: OptString,
        Provides: Pkgs,
        Obsoletes: Pkgs,
        Conflicts: Pkgs,
        Suggests: SimplePkgs,
        Recommends: SimplePkgs,
        Enhances: SimplePkgs,
        Supplements: SimplePkgs,
        ;;
        /// Name of subpackage (`%package [-n] ...`)
        ///
        /// If `-n` is used, the argument following `-n` is the name.
        /// Otherwise, the prefix `%{name}-` will be added.
        pub name: Option<String>,
        /// Description of subpackage (`%description [-n] ...`)
        pub description: String,
        /// Files in subpackage listed in `%files [-n] ...`
        pub files: RPMFiles,
        /// Scriptlets present in the final RPM package, such as `%post [-n] ...` and `%pretrans [-n] ...`
        pub scriptlets: Scriptlets,
        // todo: BuildArch and stuff

        /// Represents `Requires:` and `Requires(...):`
        pub requires: RPMRequires,
    }
    /// Represents the entire spec file.
    #[derive(Default, Clone, Debug, PartialEq, Eq)]
    RPMSpec {
        Name: OptString,
        Version: OptString,
        Release: OptString,
        Epoch: u32,
        SourceLicense: OptString,
        URL: OptString,
        BugURL: OptString,
        ModularityLabel: OptString,
        DistTag: OptString,
        VCS: OptString,
        Distribution: OptString,
        Copyright: OptString,
        Vendor: OptString,
        Packager: OptString,
        AutoReqProv: bool,
        AutoReq: bool,
        AutoProv: bool,
        ExcludeArch: Strings,
        ExclusiveArch: Strings,
        ExcludeOS: Strings,
        ExclusiveOS: Strings,
        BuildArch: Strings,
        BuildArchitectures: Strings,
        BuildRequires: Pkgs,
        //
        Group: OptString,
        Summary: OptString,
        License: OptString,
        Provides: Pkgs,
        Obsoletes: Pkgs,
        Conflicts: Pkgs,
        Suggests: SimplePkgs,
        Recommends: SimplePkgs,
        Enhances: SimplePkgs,
        Supplements: SimplePkgs,
        // /// Represents `OrderWithRequires:`
        // pub orderwithrequires: Pkgs,
        // /// Represents `BuildConflicts:`
        // pub buildconflicts: Pkgs,
        // /// Represents `Prefix:`, `Prefixes:`
        // pub prefix: OptString,
        // /// Represents `Docdir:`
        // pub docdir: OptString,
        // /// Represents `RemovePathPostFixes:`
        // pub removepathpostfixes: Strings,
        ;;
        /// List of subpackages (`%package ...`).
        pub packages: HashMap<String, RPMSpecPkg>,

        /// Represents `%description`
        pub description: String,
        /// Represents `%prep`
        pub prep: String,
        /// Represents `%generate_buildrequires`
        pub generate_buildrequires: Option<String>,
        /// Represents `%conf`
        pub conf: Option<String>,
        /// Represents `%build`
        pub build: String,
        /// Represents `%install`
        pub install: String,
        /// Represents `%check`
        pub check: String,

        /// Scriptlets present in the final RPM package, such as `%post` and `%pretrans`
        pub scriptlets: Scriptlets,
        /// Files present in the final RPM package listed in `%files [-f ...]`
        pub files: RPMFiles,
        /// Represents `%changelog`
        pub changelog: Changelogs,

        /// Repreesnts `Source0:`, `Source1:`, ...
        pub sources: HashMap<u32, String>,
        /// Repreesnts `Patch0:`, `Patch1:`, ...
        pub patches: HashMap<u32, String>,
        /// Represents `Requires:` and `Requires(...):`
        pub requires: RPMRequires,
    }
}

impl RPMSpec {
    /// Creates a new RPM spec object with good defaults:
    /// - `autoreqprov: true`
    /// - `autoreq: true`
    /// - `autoprov: true`
    ///
    /// # Examples
    ///
    /// ```
    /// use rpmspec::parse::RPMSpec;
    ///
    /// assert_eq!(RPMSpec::new(), RPMSpec {
    ///   autoreqprov: true,
    ///   autoreq: true,
    ///   autoprov: true,
    ///   ..Default::default()
    /// });
    /// ```
    #[must_use]
    pub fn new() -> Self {
        Self {
            // buildroot
            autoreqprov: true,
            autoreq: true,
            autoprov: true,
            ..Self::default()
        }
    }

    /// Write the content of [`RPMSpec`] into a file specified by the path.
    ///
    /// # Errors
    /// - I/O Error (Failure to write to file)
    pub fn save_to<P: AsRef<Path>>(&self, path: P) -> std::io::Result<()> {
        std::fs::write(path, self.render())
    }

    /// Renders the content of [`RPMSpec`] into a String.
    #[must_use]
    pub fn render(&self) -> String {
        let mut spec = String::new();
        crate::macrohelpers::gen_render_pop!($spec self);

        render_pop!(Name: name or "pkgname");
        render_pop!(Version: version or "1.0.0");
        render_pop!(Release: release or "1%?dist");
        render_pop!(Summary: summary or "Missing summary");
        render_pop!(Epoch: { &self.epoch.to_string() });
        render_pop!(Vendor: vendor);
        render_pop!(URL: url);
        render_pop!(Copyright: copyright);
        render_pop!(Packager: packager);
        render_pop!(Group: group);
        // Icon:
        render_pop!(License: license);
        render_pop!(BuildArch: ..buildarch);
        render_pop!(ExclusiveArch: ..exclusivearch);
        render_pop!(ExclusiveOS: ..exclusiveos);
        render_pop!(BuildRequires: ..buildrequires);
        render_pop!(Obsoletes: ..obsoletes);
        render_pop!(Conflicts: ..conflicts);
        render_pop!(Provides: ..provides);
        self.patches.iter().for_each(|(i, p)| render_pop!(&format!("Patch{i}") => { p }));
        self.sources.iter().for_each(|(i, p)| render_pop!(&format!("Source{i}") => { p }));
        write!(spec, "{}", self.requires).unwrap();

        spec.push_str("\n\n%description\n");
        spec.push_str(if self.description.is_empty() { "%{summary}." } else { &self.description });

        let headers = self.packages.iter().map(|(name, current)| {
            spec.push_str("\n\n%package ");
            let mut header = String::new();
            if let Some(suffix) = name.strip_prefix(&*format!("{}-", self.name.as_ref().map_or("pkgname", |s| s))) {
                header.push_str(suffix);
            } else {
                header.push_str("-n ");
                header.push_str(name);
            }
            writeln!(spec, "{header}").unwrap();

            if current.summary.is_some() {
                render_pop!(Summary: { &current.summary.as_deref().unwrap_or("") });
            }
            render_pop!(Group: ~current.group);
            render_pop!(Provides: ..~current.provides);
            render_pop!(Conflicts: ..~current.conflicts);
            render_pop!(Obsoletes: ..~current.obsoletes);
            render_pop!(Recommends: ..~current.recommends);
            render_pop!(Suggests: ..~current.suggests);
            render_pop!(Supplements: ..~current.supplements);
            render_pop!(Enhances: ..~current.enhances);
            write!(spec, "{}", current.requires).unwrap();

            writeln!(spec, "\n\n%description {header}").unwrap();
            spec.push_str(if current.description.is_empty() { "%{summary}." } else { &current.description });

            header
        });
        let headers: Box<[_]> = headers.collect();

        write!(spec, "\n\n%prep\n{}\n\n%build\n{}\n\n%install\n{}", self.prep, self.build, self.install).unwrap();

        if !self.check.is_empty() {
            spec.push_str("\n\n%check\n");
            spec.push_str(&self.check);
        }

        // to reduce cognitive complexity
        let mut render_scriptlets = || {
            let scriptlets = &self.scriptlets;
            render_pop!(@in scriptlets);
        };
        render_scriptlets();

        self.packages.iter().zip(headers.iter()).for_each(|((_, current), header)| {
            let scriptlets = &current.scriptlets;
            render_pop!(@in scriptlets for header);
        });

        // todo: macros

        write!(spec, "\n\n%files{}", self.files).unwrap();

        if self.changelog.raw.is_empty() {
            todo!()
        } else {
            spec.push_str("\n\n%changelog\n");
            spec.push_str(&self.changelog.raw);
        }

        spec
    }
}

/// An RPM spec parser.
///
/// # Examples
/// ```
/// use std::{sync::Arc, path::Path};
/// let mut parser = rpmspec::parse::SpecParser::new();
/// parser.parse::<&[u8]>(std::io::BufReader::new(Box::from(b"%define hai bai\nName: %hai" as &[u8])), &Arc::from(Path::new("world.spec")))?;
/// assert_eq!(parser.rpm.name, Some("bai".into()));
/// # Ok::<(), color_eyre::Report>(())
/// ```
#[derive(Default, Clone, Debug)]
pub struct SpecParser {
    /// The parsed RPM package
    pub rpm: RPMSpec,
    errors: Vec<Err>,
    /// Macros present in the spec file union the system macros
    pub macros: HashMap<String, Vec<MacroType>>,
    section: RPMSection,
    cond: Vec<(bool, bool)>, // current, before
}

impl SpecParser {
    /// Parse all macros (including shell expansions) in `reader`.
    ///
    /// # Errors
    /// - Fail to parse macros (probably invalid syntax)
    pub fn parse_macro<R: Read>(&mut self, out: &mut String, reader: &mut Consumer<R>) -> ParseResult<(), Err> {
        while let Some(ch) = reader.next() {
            if ch != '%' {
                out.push(ch);
                continue;
            }
            self._start_parse_raw_macro(out, reader)?;
        }
        Ok(())
    }

    /// [`Self::parse_macro()`] but for macro definitions.
    ///
    /// # Errors
    /// - Fail to parse macros (probably invalid syntax)
    pub fn parse_macro_defs<R: Read>(&mut self, out: &mut String, reader: &mut Consumer<R>) -> ParseResult<(), Err> {
        let mut line_end_buf = String::new();
        while let Some(ch) = reader.next() {
            if ch == '\n' {
                out.push('\n');
                line_end_buf.clear();
                continue;
            }
            if ch.is_whitespace() || ch == '\\' {
                line_end_buf.push(ch);
                continue;
            }
            if !line_end_buf.is_empty() {
                out.push_str(&line_end_buf);
                line_end_buf.clear();
            }
            if ch != '%' {
                out.push(ch);
                continue;
            }
            self._start_parse_raw_macro(out, reader)?;
        }
        Ok(())
    }

    /// Parses an `%[expression]`.
    ///
    /// # Errors
    /// - Invalid syntax in expression
    /// - Cannot evaluate expression
    pub fn parse_expr(&mut self, out: &mut String, reader: &mut Consumer<impl Read>) -> ParseResult<(), Err> {
        use chumsky::Parser;

        // FIXME: it is not an exact replica of rpm: they do not parse the macros in the expression
        // it's a bit different than that, but I think for now it'd be fine to do so instead of
        // wasting time on a much difficult implementation
        let mut inner = String::new();
        self.parse_macro(&mut inner, reader)?;
        trace!(?inner, "Before dealing with zeros");

        // FIXME: somehow rpmexpr accepts `00` and `01` as valid integers for whatever reason
        // too lazy to fix our own parser directly because that rpmexpr crate takes 45 seconds to
        // compile on my machine *every* *single* *time*. I'M SORRY!!!
        // To mitigate that, we're compressing zeros into just one zero character (or none) right here:
        let mut expr = String::new();
        let mut zeronum = false;
        let mut num = false;
        for ch in inner.chars() {
            if num && !zeronum {
                expr.push(ch);
                if !ch.is_numeric() {
                    num = false;
                }
                continue;
            }
            if num {
                // zeronum
                if ch == '0' {
                    continue;
                }
                zeronum = false;
                if !ch.is_numeric() {
                    num = false;
                    expr.push('0');
                }
                expr.push(ch);
                continue;
            }
            num = ch.is_numeric();
            zeronum = ch == '0';
            if zeronum {
                continue;
            }
            expr.push(ch);
        }
        if zeronum {
            expr.push('0');
        }

        debug!(?expr, "Parsing RPM Expression");
        let parser = rpmexpr::Expr::parser();
        let expr = parser.parse(&*expr)?;
        out.push_str(&expr.eval()?.to_string());
        Ok(())
    }

    /// Define a new macro.
    pub fn define_macro(&mut self, name: String, csm: &Consumer<dyn Read + '_>, param: bool, len: usize) {
        let m = MacroType::Runtime { file: Arc::clone(&csm.file), offset: csm.pos, s: Arc::clone(&csm.s), param, len };
        if let Some(v) = self.macros.get_mut(&name) {
            v.push(m);
            return;
        }
        self.macros.insert(name, vec![m]);
    }

    /// Parse the `Requires:` or `Requires(...):` preambles.
    ///
    /// # Errors
    /// - only if the dependency specified is invalid ([`Package::add_query`])
    ///
    /// # Panics
    /// - [`RPMSection::Package`] specified in `parser.section` doesn't exists in `rpm.packages`
    pub fn parse_requires(&mut self, sline: &str) -> ParseResult<bool> {
        let Some(caps) = RE_REQ.captures(sline) else {
            return Ok(false);
        };
        let mut pkgs = vec![];
        Package::add_query(&mut pkgs, caps[2].trim())?;
        let modifiers = if caps.len() == 2 { &caps[2] } else { "none" };
        for modifier in modifiers.split(',') {
            let modifier = modifier.trim();
            let pkgs = pkgs.clone();
            let r = if let RPMSection::Package(ref p) = self.section { &mut self.rpm.packages.get_mut(p).expect("No subpackage when parsing Requires").requires } else { &mut self.rpm.requires };
            match modifier {
                "none" => r.none.extend(pkgs),
                "pre" => r.pre.extend(pkgs),
                "post" => r.post.extend(pkgs),
                "preun" => r.preun.extend(pkgs),
                "postun" => r.postun.extend(pkgs),
                "pretrans" => r.pretrans.extend(pkgs),
                "posttrans" => r.posttrans.extend(pkgs),
                "verify" => r.verify.extend(pkgs),
                "interp" => r.interp.extend(pkgs),
                "meta" => r.meta.extend(pkgs),
                _ => self.errors.push(Err::UnknownModifier(0, modifier.into())), // FIXME: what's the line number?
            }
        }
        Ok(true)
    }

    /// Load and parse all macros defined in a macro definition file.
    ///
    /// # Errors
    /// - [`io::Error`] when it fails open/read the file
    /// - [`core::str::Utf8Error`] when the file content cannot be converted into `&str`
    #[tracing::instrument(skip(self))]
    pub fn load_macro_from_file(&mut self, path: &Path) -> ParseResult<()> {
        debug!(path=?path.display(), "Loading macros from file");
        let mut csm = Consumer { r: Some(Arc::new(RwLock::new(BufReader::new(Box::new(std::fs::File::open(path)?))))), file: Arc::from(path), ..Default::default() };
        while let Some(ch) = csm.next() {
            if ch.is_whitespace() {
                continue;
            }
            if ch == '#' {
                csm.until(|ch| ch == '\n');
                csm.next();
                continue;
            }
            if ch == '%' {
                let mut param = false;
                let mut name = String::new();
                csm.read_before(&mut name, |ch| ch == '(' || ch.is_whitespace());
                csm.until(|ch| ch == '(' || ch.is_whitespace());
                let Some(mut x) = csm.next() else {
                    return Err(eyre!("Unexpected EOF"));
                };
                if x == '(' {
                    csm.skip_til_endbrace(Brace::Round)?;
                    param = true;
                    x = csm.next().ok_or_else(|| eyre!("Unexpected EOF"))?;
                }
                if !x.is_whitespace() && x != '\\' {
                    return Err(eyre!("Unexpected character {x:?} at {}", csm.pos));
                }
                csm.until(|ch| !ch.is_whitespace());
                let offset = csm.pos; // start of definition
                trace!(pos = csm.pos, "parsing macro definition");
                csm.skip_til_eot()?; // eot is end of definition
                trace!(pos = csm.pos, "finished parsing macro definition");
                trace!(?name, "Insert macro");
                let len = csm.pos - offset - 1;
                //              ^^^^^^^  (start)   ┬
                //               (end)             │
                // we also need to remove the new line char
                let m = MacroType::Runtime { file: Arc::clone(&csm.file), s: Arc::clone(&csm.s), param, offset, len };
                if let Some(v) = self.macros.get_mut(&name) {
                    v.push(m);
                    continue;
                }
                self.macros.insert(name, vec![m]);
                continue;
            }
            warn!("Ignoring position {} which is a line that starts with `{ch}`", csm.pos);
            csm.until(|ch| ch == '\n');
        }
        Ok(())
    }

    /// Loads all system macros via the `Macro path` entry in `rpm --showrc`.
    ///
    /// # Errors
    /// - [`io::Error`] when `sh -c "rpm --showrc | grep '^Macro path' | sed 's/Macro path: //'"` fails to run
    /// - [`core::str::Utf8Error`] when the output of the above command cannot be parsed into `&str`
    /// - [`glob::PatternError`] if the macro paths from the `rpm` command output are invalid
    /// - [`io::Error`] when [`SpecParser::load_macro_from_file()`] fails to open/read the file
    /// - [`core::str::Utf8Error`] when the file content cannot be converted into `&str`
    ///
    /// # Caveats
    /// Not sure where I've seen the docs, but there was one lying around saying you can define multiple
    /// macros with the same name, and when you undefine it the old one recovers (stack?). I don't think
    /// it is a good idea to do it like that (it is simply ridiculous and inefficient) but you can try.
<<<<<<< HEAD
    pub fn load_macros(&mut self) -> ParseResult<()> {
        // run rpm --showrc | grep "^Macro path"
=======
    pub fn load_macros(&mut self) -> Result<()> {
        // TODO: don't use rpm because that's cheating
>>>>>>> 589b5b27
        let binding = Command::new("sh").args(["-c", "rpm --showrc|grep '^Macro path'|sed 's/Macro path: //'"]).output()?;
        let binding = core::str::from_utf8(&binding.stdout)?;
        let paths = binding.trim().split(':');

        for path in paths {
            let path = path.replace("%{_target}", ARCH);
            debug!(": {path}");
            for path in glob::glob(path.as_str())? {
                let p = path?;
                let metadata = p.metadata()?;
                if metadata.is_dir() {
                    self._load_macros_in_dir(p.as_path())?;
                } else if metadata.is_file() {
                    self.load_macro_from_file(&p)?;
                } else {
                    return Err(eyre!("Unknown file type in load_macros for {p:?}"));
                }
            }
        }
        Ok(())
    }

    fn _load_macros_in_dir(&mut self, dir: &Path) -> ParseResult<()> {
        for path in std::fs::read_dir(dir)? {
            let path = path?;
            if path.metadata()?.is_dir() {
                self._load_macros_in_dir(&path.path())?;
            } else if path.metadata()?.is_file() {
                self.load_macro_from_file(&path.path())?;
            } else {
                return Err(eyre!("Unknown file type in _load_macros_in_dir for {path:?}"));
            }
        }
        Ok(())
    }

    /// Handles conditions as if they are sections, like `%if` and `%elifarch`, etc.
    ///
    /// # Errors
    /// Fails if there are parsing failures / macro evaluation failures
    pub fn _handle_conditions(&mut self, start: &str, remain: &str) -> ParseResult<bool> {
        // TODO: parse using RPM expressions
        match start {
            "if" => {
                let c = remain.parse().map_or(true, |n: isize| n != 0);
                self.cond.push((c, c));
            },
            "ifarch" => {
                let c = remain == ARCH;
                self.cond.push((c, c));
            },
            "ifnarch" => {
                let c = remain != ARCH;
                self.cond.push((c, c));
            },
            "elifarch" => {
                let Some((a, b)) = self.cond.last_mut() else {
                    return Err(eyre!("%elifarch found without %if/%ifarch"));
                };
                if *b {
                    *a = false;
                } else {
                    *a = remain == ARCH;
                    *b = *a;
                }
            },
            "elifnarch" => {
                let Some((a, b)) = self.cond.last_mut() else {
                    return Err(eyre!("%elifarch found without %if/%ifarch"));
                };
                if *b {
                    *a = false;
                } else {
                    *a = remain != ARCH;
                    *b = *a;
                }
            },
            "elif" => {
                let Some((a, b)) = self.cond.last_mut() else {
                    return Err(eyre!("%elif found without %if"));
                };
                if *b {
                    *a = false;
                } else {
                    *a = remain.parse().map_or(true, |n: isize| n != 0);
                    *b = *a;
                }
            },
            "else" => {
                let Some((a, b)) = self.cond.last_mut() else {
                    return Err(eyre!("%else found without %if"));
                };
                if *b {
                    *a = false;
                } else {
                    *a = !(*a);
                    // *b = *a; (doesn't matter)
                }
            },
            "endif" => return if self.cond.pop().is_none() { Err(eyre!("%endif found without %if")) } else { Ok(true) },
            _ => return Ok(false),
        }
        Ok(true)
    }

    /// Detect a section in a spec file and returns `Ok(true)` if the line is processed.
    ///
    /// # Errors
    /// - Invalid syntax. See the error message. (of type [`color_eyre::Report`])
    /// - Fail to get arch ([`ARCH`]) via `uname -m`
    ///
    /// # Panics
    /// - Cannot unwind Consumer (cannot read something that has been read)
    pub fn _handle_section(&mut self, l: &mut String, consumer: &mut Consumer<impl Read>) -> ParseResult<bool> {
        // FIXME: optimizations?
        let (start, _) = l.split_once(|ch: char| ch.is_whitespace()).unwrap_or((l.trim(), ""));
        if !(start.starts_with('%') && start.chars().nth(1) != Some('%')) {
            if let Some((false, _)) = self.cond.last() {
                return Ok(true); // false condition, skip parsing
            }
            return Ok(false);
        }
        // FIXME: temporary hack
        // please refactor this to be inside match?
        if !["description", "package", "prep", "build", "install", "files", "changelog"].contains(&&start[1..]) {
            return Ok(false);
        };
        let mut parsed_remain = String::new();
        consumer.after(char::is_whitespace);
        let remainpos = consumer.pos;
        self.parse_macro(&mut parsed_remain, consumer)?;
        let mut remain = parsed_remain;
        if self._handle_conditions(&start[1..], &remain)? {
            return Ok(true);
        }
        if let Some((false, _)) = self.cond.last() {
            return Ok(true); // false condition, skip parsing
        }
        let start = start.to_string();
        if let Some((left, right)) = remain.split_once('\n') {
            *l = handle_line_skip(right.chars());
            remain = left.into();
        }
        self.section = match &start[1..] {
            "description" if remain.is_empty() => RPMSection::Description("".into()),
            "description" => RPMSection::Description({
                let mut remaincsm = Consumer::<std::fs::File>::from(&*remain);
                let (_, mut args, flags) = self._param_macro_args(&mut remaincsm).map_err(|e| e.wrap_err("Cannot parse arguments to %description"))?;
                if let Some(x) = flags.iter().find(|x| **x != "n") {
                    return Err(eyre!("Unexpected %description flag `-{x}`"));
                }
                let [arg] = args.as_mut_slice() else {
                    return Err(eyre!("Expected 1, found {} arguments (excluding flags) to %description: {args:?}", args.len()));
                };
                if flags.is_empty() {
                    format!("{}-{arg}", self.rpm.name.as_ref().ok_or(eyre!("Expected package name before subpackage `{arg}`"))?).into()
                } else {
                    take(arg)
                }
            }),
            "package" if remain.is_empty() => return Err(eyre!("Expected arguments to %package: {start:?} / {remain:?}")),
            "package" => self._hdl_section_package(consumer, remainpos)?,
            "prep" => RPMSection::Prep,
            "build" => RPMSection::Build,
            "install" => RPMSection::Install,
            "files" => self._hdl_section_files(&remain)?,
            "changelog" => RPMSection::Changelog,
            _ => return Ok(false),
        };
        Ok(true)
    }

    fn _hdl_section_files(&mut self, remain: &str) -> ParseResult<RPMSection> {
        let (mut f, mut name, mut remains) = (None, String::new(), remain.split(' '));
        while let Some(remain) = remains.next() {
            if remain.is_empty() {
                break; // idk why this happens?
            }
            if let Some(flag) = remain.strip_prefix('-') {
                match flag {
                    "f" => {
                        let Some(next) = remains.next() else {
                            return Err(eyre!("Expected argument for %files after `-f`"));
                        };
                        if next.starts_with('-') {
                            return Err(eyre!("Expected argument for %files after `-f`, found flag `{next}`"));
                        }
                        if let Some(old) = f {
                            return Err(eyre!("Unexpected duplicated `-f`").note(format!("Old: {old}")).note(format!("New: {next}")));
                        }
                        f = Some(next.into());
                    },
                    "n" => {
                        let Some(next) = remains.next() else {
                            return Err(eyre!("Expected argument for %files after `-n`"));
                        };
                        if next.starts_with('-') {
                            return Err(eyre!("Expected argument for %files after `-n`, found flag `{next}`"));
                        }
                        if !name.is_empty() {
                            return Err(eyre!("The name of the subpackage is already set.").note(format!("Old: {name}")).note(format!("New: {next}")));
                        }
                        name = next.into();
                    },
                    _ => return Err(eyre!("Unexpected flag `-{flag}` for %files")),
                }
            } else {
                if !name.is_empty() {
                    return Err(eyre!("The name of the subpackage is already set.").note(format!("Old: {name}")).note(format!("New: {remain}")));
                }
                name = format!("{}-{remain}", self.rpm.name.as_ref().ok_or(eyre!("Expected package name before subpackage `{remain}`"))?).into();
            }
        }
        Ok(RPMSection::Files(name, f))
    }

    fn _hdl_section_package(&mut self, consumer: &mut Consumer<impl Read>, remainpos: usize) -> ParseResult<RPMSection, color_eyre::eyre::Error> {
        let mut remaincsm = consumer.range(remainpos..consumer.pos).expect("Cannot unwind Consumer");
        let (_, mut args, flags) = self._param_macro_args(&mut remaincsm).map_err(|e| e.wrap_err("Cannot parse arguments to %package"))?;
        if let Some(x) = flags.iter().find(|x| **x != "n") {
            return Err(eyre!("Unexpected %package flag `-{x}`"));
        }
        let [arg] = args.as_mut_slice() else {
            return Err(eyre!("Expected 1, found {} arguments (excluding flags) to %package", args.len()));
        };
        let name = if flags.is_empty() { format!("{}-{arg}", self.rpm.name.as_ref().ok_or(eyre!("Expected package name before subpackage `{arg}`"))?).into() } else { take(arg) };
        if self.rpm.packages.contains_key(&name) {
            return Err(eyre!("The subpackage {name} has already been declared"));
        }
        self.rpm.packages.insert(name.clone(), RPMSpecPkg::default());
        Ok(RPMSection::Package(name))
    }

    /// Parses the spec file given as a [`io::BufReader`].
    ///
    /// # Errors
    /// - Cannot expand macros ([`Self::_expand_macro()`])
    /// - Bad section syntax ([`Self::_handle_section()`])
    /// - Bad syntax in `Requires:` or other preambles
    /// - Other bad syntaxes
    ///
    /// # Panics
    /// - The function expects a subpackage to be previously defined and created in
    ///   `self.rpm.packages` and would panic if it was not found. This'd be a bug.
    pub fn parse<R: Read>(&mut self, bufread: BufReader<Box<R>>, path: &Arc<Path>) -> ParseResult<()> {
        let mut consumer: Consumer<R> = Consumer::new(Arc::default(), Some(Arc::new(bufread.into())), Arc::clone(path));
        let mut old_pos = 0;
        loop {
            // FIXME: to_string() for now but best to not clone
            let rawlineguard = consumer.read_til_eot()?;
            if rawlineguard.is_empty() {
                break;
            }
            let mut rawline = handle_line_skip(rawlineguard.chars());
            drop(rawlineguard);
            let older_pos = old_pos;
            old_pos = consumer.pos;
            trace!(?rawline, "Parsing line");
            if self._handle_section(&mut rawline, &mut consumer.range(older_pos..consumer.pos).expect("Cannot unwind Consumer"))? {
                continue;
            }
            let mut line = String::new();
            self.parse_macro(&mut line, &mut consumer.range(older_pos..consumer.pos).expect("Cannot unwind Consumer"))?;
            let line = line.trim();
            if line.is_empty() || line.starts_with('#') || RE_DNL.is_match(line) {
                continue;
            }
            tracing::trace!(section=?self.section, ?line, "Handling section");
            match self.section {
                RPMSection::Global | RPMSection::Package(_) => {
                    // Check for Requires special preamble syntax first
                    if self.parse_requires(line)? {
                        continue;
                    }
                    let Some(cap) = RE_PMB.captures(line) else {
                        self.errors.push(Err::Others(eyre!("{}: Non-empty non-preamble line: {line}", 0))); // FIXME: what's the line number?
                        continue;
                    };
                    if let Some(digitpos) = cap[1].find(['1', '2', '3', '4', '5', '6', '7', '8', '9', '0']) {
                        let digit = cap[1][digitpos..].parse()?;
                        self.add_list_preamble(&cap[1][..digitpos], digit, &cap[2])?;
                    } else if ["Source", "Patch"].contains(&&cap[1]) {
                        self.add_list_preamble(&cap[1], 0, &cap[2])?;
                    } else {
                        let offset = consumer.pos - cap[2].len() - 1;
                        self.add_preamble(&cap[1], cap[2].into(), offset, &mut consumer)?;
                    }
                },
                RPMSection::Description(ref mut p) => {
                    if p.is_empty() {
                        self.rpm.description.push_str(line);
                        self.rpm.description.push('\n');
                        continue;
                    }
                    let p = self.rpm.packages.get_mut(p).expect("BUG: no subpackage at %description");
                    p.description.push_str(line);
                    p.description.push('\n');
                },
                RPMSection::Prep => {
                    self.rpm.prep.push_str(line);
                    self.rpm.prep.push('\n');
                },
                RPMSection::Build => {
                    self.rpm.build.push_str(line);
                    self.rpm.build.push('\n');
                },
                RPMSection::Install => {
                    self.rpm.install.push_str(line);
                    self.rpm.install.push('\n');
                },
                RPMSection::Files(ref mut p, ref mut f) => {
                    if let Some(f) = f {
                        if p.is_empty() && self.rpm.files.incl.is_empty() {
                            self.rpm.files.incl = take(f);
                        } else {
                            let p = self.rpm.packages.get_mut(p).expect("BUG: no subpackage at %files");
                            if p.files.incl.is_empty() {
                                p.files.incl = take(f);
                            }
                        }
                    }
                    if p.is_empty() {
                        self.rpm.files.raw.push_str(line);
                        self.rpm.files.raw.push('\n');
                        continue;
                    }
                    let p = self.rpm.packages.get_mut(p).expect("BUG: no subpackage at %files");
                    p.files.raw.push_str(line);
                    p.files.raw.push('\n');
                },
                RPMSection::Changelog => {
                    self.rpm.changelog.raw.push_str(line);
                    self.rpm.changelog.raw.push('\n');
                },
            }
        }
        if !self.errors.is_empty() {
            println!("{:#?}", self.errors);
            return take(&mut self.errors).into_iter().fold(Err(eyre!("Cannot parse spec file")), color_eyre::Help::error);
        }
        // NOTE: we are leaving changelog parsing for probably users of this lib
        // it's just markdown… and it doesn't really have to be markdown…

        // self.rpm.changelog.parse()?;
        self.rpm.files.parse()?;
        self.rpm.packages.values_mut().try_for_each(|p| p.files.parse())?;
        Ok(())
    }

    /// Process and add `Source0:` and `Patch0:` preambles into `self.rpm`.
    ///
    /// # Messages
    /// - If a preambled defined previously has been overridden, an error message will be given
    ///   but parsing will continue:
    /// ```rpmspec
    /// Source0: ...
    /// Source1: again??? # error message from here
    /// ```
    ///
    /// # Errors
    /// - The preamble is unknown / invalid
    pub fn add_list_preamble(&mut self, name: &str, digit: u32, value: &str) -> ParseResult<()> {
        let rpm = &mut self.rpm;
        macro_rules! no_override_ins {
            ($attr:ident) => {{
                if let Some(old) = rpm.$attr.insert(digit, value.into()) {
                    warn!("Overriding preamble `{name}{digit}` value `{old}` -> `{value}`");
                }
            }};
        }
        match name {
            "Source" => no_override_ins!(sources),
            "Patch" => no_override_ins!(patches),
            _ => return Err(eyre!("Failed to match preamble `{name}{digit}` (value `{value}`)")),
        }
        Ok(())
    }

    // ! this function is impractical to be split.
    #[allow(clippy::cognitive_complexity)]
    /// Process and add preambles into `self.rpm` or subpackages.
    ///
    /// List preambles which are defined in the format of `{preamble_name}{digit}` will NOT be
    /// processed here. See [`SpecParser::add_list_preamble`].
    ///
    /// # Errors
    /// - Invalid dependency query ([`Package::add_query`], [`Package::add_simple_query`])
    /// - Cannot `parse()` string into boolean
    ///
    /// # Panics
    /// ## Todo
    /// The following preambles are currently unimplemented and their implementations will be done later:
    /// - `OrderWithRequires`
    /// - `BuildConflicts`
    /// - `Prefixes`
    /// - `Prefix`
    /// - `DocDir`
    /// - `RemovePathPostfixes`
    #[tracing::instrument(skip(self, csm))]
    pub fn add_preamble(&mut self, name: &str, value: String, offset: usize, csm: &mut Consumer<impl Read>) -> ParseResult<()> {
        preamble_parser!(self name value offset csm)
    }

    // Parse the arguments provided to a parameterized macro.
    //
    // This fn assumes that `reader` has a finite scope confined to the arguments in question and nothing more.
    // The scope in concern shall be obtained from [`Consumer.skip_til_eot()`].
    #[tracing::instrument(skip(self, reader))]
    fn _param_macro_args(&mut self, reader: &mut Consumer<impl Read>) -> ParseResult<(String, Vec<String>, Vec<String>)> {
        // flags aren't necessarily 1 char: e.g. `%autosetup -p1`
        let (mut content, mut flags) = (String::new(), vec![]);
        // we start AFTER %macro_name
        reader.until(|ch| !ch.is_whitespace());
        let mut space = true;
        while let Some(ch) = reader.next() {
            if ch == '%' {
                space = false;
                self._start_parse_raw_macro(&mut content, reader)?;
                continue;
            }
            if ch == '-' && space {
                space = false;
                let Some(ch) = reader.next() else { break };
                if !ch.is_ascii_alphabetic() {
                    return Err(eyre!("Argument flag `-{ch}` in parameterized macro is not alphabetic"));
                }
                let mut flag = String::new();
                flag.push(ch);
                reader.read_before(&mut flag, |ch| ['\\', ' ', '\n'].contains(&ch));
                flags.push(flag);
                content.push('-');
                content.push(ch);
                continue;
            }
            if ch == '\\' {
                space = false;
                // safe to assume is new line (eot?)
                reader.until(|ch| !ch.is_whitespace());
                continue;
            }
            // compress whitespace to ' '
            if ch.is_whitespace() {
                if !space {
                    space = true;
                    content.push(' ');
                }
                continue;
            }
            space = false;
            content.push(ch);
        }
        let args = content.trim_end_matches(' ').split(' ').filter(|x| !x.starts_with('-')).map_into().collect();
        Ok((content, args, flags))
    }

    #[inline]
    fn __paramm_percent_star(follow: char, res: &mut String, raw_args: &str, args: &[String], def: &mut Consumer<impl Read>) {
        if follow == '*' {
            res.push_str(raw_args); // %**
        } else {
            def.back(follow);
            res.push_str(&args.join(" ")); // %*
        }
    }

    #[tracing::instrument(skip(self, def))]
    fn __paramm_inner(&mut self, def: &mut Consumer<impl Read>, raw_args: &str, flags: &[String], res: &mut String) -> ParseResult<()> {
        let start = def.pos;
        let content = def.read_before_endbrace(Brace::Curly)?;

        let (mut content, notflag) = content.strip_prefix('!').map_or_else(|| (&*content, false), |x| (x, true));
        let expand = if let Some((name, e)) = content.split_once(':') {
            content = name;
            e
        } else {
            content
        };
        if !content.starts_with('-') {
            // normal %macros
            self._start_parse_raw_macro(res, &mut def.range(start - 1..def.pos).expect("Cannot unwind consumer to `{...}`"))?;
            return Ok(());
        }
        if let Some(content) = content.strip_suffix('*') {
            if content.len() != 2 {
                return Err(eyre!("Invalid macro param flag `%{{{content}}}`"));
            }
            let mut args = raw_args.split(' ');
            if !notflag {
                if let Some(n) = args.clone().enumerate().find_map(|(n, x)| opt!(x == content => n)) {
                    if let Some(arg) = args.nth(n + 1) {
                        res.push_str(arg);
                    }
                }
            }
            return Ok(()); // no args after -f, add nothing.
        }
        if content.len() != 2 {
            return Err(eyre!("Found `%-{content}` which is not a flag"));
        }
        let flag = content.chars().last().unwrap();
        if !flag.is_ascii_alphabetic() {
            return Err(eyre!("Invalid macro name `%-{flag}`"));
        }
        if flags.contains(&String::from(format!("{flag}"))) ^ notflag {
            res.push_str(expand);
        }
        Ok(())
    }

    #[tracing::instrument(skip(self, def, reader))]
    fn _param_macro(&mut self, name: &str, def: &mut Consumer<impl Read>, reader: &mut Consumer<impl Read>, out: &mut String) -> ParseResult<()> {
        let (raw_args, args, flags) = self._param_macro_args(reader)?;
        macro_rules! next {
            () => {
                if let Some(ch) = def.next() {
                    ch
                } else {
                    return Ok(());
                }
            };
        }

        let mut spacebuf = String::new();
        while let Some(ch) = def.next() {
            if ch == '\n' {
                spacebuf.clear();
                out.push(' ');
                continue;
            }
            if ch.is_whitespace() || ch == '\\' {
                spacebuf.push(ch);
                continue;
            }
            out.push_str(&spacebuf);
            spacebuf.clear();
            if ch != '%' {
                out.push(ch);
                continue;
            }
            // ? https://rpm-software-management.github.io/rpm/manual/macros.html
            match next!() {
                '*' => Self::__paramm_percent_star(next!(), out, &raw_args, &args, def),
                '#' => out.push_str(&args.len().to_string()),
                '0' => out.push_str(name),
                '{' => self.__paramm_inner(def, &raw_args, &flags, out)?,
                '%' => out.push('%'),
                ch if ch.is_numeric() => {
                    let mut macroname = String::new();
                    macroname.push(ch);
                    def.read_before(&mut macroname, |ch| !ch.is_numeric());
                    let num: usize = macroname.parse().expect("Cannot parse numeric macroname");
                    out.push_str(args.get(num - 1).map_or("", |s| s));
                },
                ch => {
                    def.back(ch);
                    // TODO: def.range()?
                    self._start_parse_raw_macro(out, def)?;
                },
            }
        }
        Ok(())
    }

    pub(crate) fn _find_macro_and_expand<R: Read>(&mut self, name: &str, reader: &mut Consumer<R>, out: &mut String) -> ParseResult<(), Err> {
        debug!("getting %{name}");
        let Some(def) = self.macros.get(name) else {
            return Err(Err::MacroNotFound(name.into()));
        };
        let Some(def) = def.last() else {
            return Err(Err::MacroUndefined(name.into()));
        };
        match def {
            MacroType::Runtime { file, offset, s, param, len } => {
                let mut csm: Consumer<R> = Consumer::new(Arc::clone(s), None, Arc::clone(file));
                csm.pos = *offset;
                csm.end = *offset + len;
                if *param {
                    return self._param_macro(name, &mut csm, reader, out).map_err(Into::into);
                }
                self.parse_macro_defs(out, &mut csm).map_err(Into::into)
            },
            MacroType::Internal(f) => {
                // * What is this gigantic mess??
                // `f()` in enum item `MacroType::Internal` does not allow `impl`. But don't worry,
                // introducing `impl` at home: `dyn`. `newreader` is the upcasted polymorphic version.
                // The only problem is: `Read` does not impl `Clone` so we have to temporarily own `r`
                // using `std::mem::take()`, then unwrap/build `Arc<RwLock<BufReader<Box<R>>>>`.
                let mut newreader: Consumer<dyn Read + '_> = Consumer {
                    file: Arc::clone(&reader.file),
                    pos: reader.pos,
                    s: Arc::clone(&reader.s),
                    // * How are we sure about the safety of `Arc::try_unwrap()`?
                    // Not like `f()` will call another macro, so it's certain we won't get to
                    // `_rp_macro()` again if we reach `MacroType::Internal`.
                    r: take(&mut reader.r).map(Arc::try_unwrap).map(|r| {
                        let Ok(bufreader) = r.map(RwLock::into_inner) else { panic!("Cannot unwrap Arc for Consumer reader") };
                        // then we get the inner `R`, upcast it, then rebuild everything
                        Arc::new(RwLock::new(BufReader::new(bufreader.into_inner() as _)))
                    }),
                    end: reader.end,
                };
                f(self, out, &mut newreader)?;
                // Similarly here we just put `r` back into the original `reader`.
                reader.r = take(&mut newreader.r).map(Arc::try_unwrap).map(|r| {
                    let Ok(bufreader) = r.map(RwLock::into_inner) else { panic!("Cannot unwrap Arc for Consumer reader") };
                    // * What is this ugly downcasting code?
                    // SAFETY:
                    // The compiler doesn't know the actual type of `dyn Read` after upcasting...
                    // Except it does: `R`! We just need some raw pointer arithmetic to downcast it.
                    let r = unsafe { Box::<R>::from_raw(Box::into_raw(bufreader.into_inner()).cast::<R>()) };
                    Arc::new(RwLock::new(BufReader::new(r)))
                });
                reader.pos = newreader.pos;
                Ok(())
            },
        }
    }

    fn __rawm_shellexpand(strout: &mut String, chars: &mut Consumer<impl Read>) -> ParseResult<()> {
        let shellcmd = chars.read_before_endbrace(Brace::Round)?;
        Err(match Command::new("sh").arg("-c").arg(&*shellcmd).output() {
            Ok(out) if out.status.success() => {
                strout.push_str(core::str::from_utf8(&out.stdout)?.trim_end_matches('\n'));
                return Ok(());
            },
            Ok(out) => eyre!("Shell expansion command did not succeed")
                .note(out.status.code().map_or("No status code".into(), |c| format!("Status code: {c}")))
                .section(std::string::String::from_utf8(out.stdout)?.header("Stdout:"))
                .section(std::string::String::from_utf8(out.stderr)?.header("Stderr:")),
            Err(e) => eyre!(e).wrap_err("Shell expansion failed"),
        })
        .note(shellcmd)
    }

    /// Expand macros depending on `notflag`.
    ///
    /// when %a is undefined, %{!a} expands to %{!a}, but %!a expands to %a.
    #[tracing::instrument(skip(self, reader))]
    fn _macro_expand_flagproc<R: std::io::Read>(&mut self, qus: bool, notflag: bool, reader: &mut Consumer<R>, name: &str, out: &mut String, curly: bool) -> ParseResult<()> {
        let mut buf = String::new();
        let res = self._find_macro_and_expand(name, reader, &mut buf);
        // we still need to process the macro even if we know it expands to nothing
        // yes `%!?macro_name` is always nothing, same for curly
        if !matches!(res, Ok(()) | Err(Err::MacroNotFound(_) | Err::MacroUndefined(_))) {
            return res.map_err(Into::into);
        }
        if qus && (notflag || res.is_err()) {
            return Ok(());
        }
        out.push_str(&res.map_or_else(
            |e| {
                // NOTE: `_find_macro_and_expand()` was once called `_rp_macro()` (replace-process
                // macro?)
                debug!("_rp_macro: {e:#}");
                if curly {
                    if notflag {
                        format!("%{{!{name}}}")
                    } else {
                        format!("%{{{name}}}")
                    }
                } else {
                    format!("%{name}")
                }
                .into()
            },
            |()| buf,
        ));
        Ok(())
    }

    /// Parse the stuff after %, and determines `{[()]}`.
    /// FIXME: please REFACTOR me!!
    #[tracing::instrument(skip(self, chars))]
    pub fn _start_parse_raw_macro<R: Read>(&mut self, out: &mut String, chars: &mut Consumer<R>) -> ParseResult<(), Err> {
        let (mut notflag, mut question, mut first) = (false, false, true);
        let mut macroname = String::new();
        loop {
            let Some(firstc) = chars.next() else {
                out.push('%');
                return Ok(());
            };
            match firstc {
                '{' | '[' | '(' if !first => {
                    out.push('%');
                    out.push(firstc);
                    return Ok(());
                },
                '%' => {
                    out.push('%');
                    return Ok(());
                },
                '{' => {
                    // first read the flags
                    let ch = loop {
                        match chars.next() {
                            None => return Err(eyre!("Unexpected EOF in %{{").into()),
                            Some('!') => notflag = true,
                            Some('?') => question = true,
                            Some(ch) => break ch,
                        }
                    };
                    // this impl is a bit slow (∵ double read)
                    // but hey it works
                    chars.back(ch);
                    let start = chars.pos;
                    let content = chars.read_before_endbrace(Brace::Curly)?;
                    let mut inner_chars = chars.range(start..chars.pos - 1).unwrap();
                    let mut name = String::new();
                    inner_chars.read_before(&mut name, |ch| ch.is_whitespace() || ch == ':');
                    if inner_chars.pos == inner_chars.end {
                        // content is macroname
                        return Ok(self._macro_expand_flagproc(question, notflag, chars, &content, out, true)?);
                    }
                    inner_chars.next(); // get after the separator
                    if question {
                        if self.macros.contains_key(&name) ^ notflag {
                            self.parse_macro(out, &mut inner_chars)?;
                        }
                        return Ok(());
                    }
                    self._macro_expand_flagproc(false, notflag, &mut inner_chars, &name, out, true)?;
                    return Ok(());
                },
                '[' => {
                    let start: usize = chars.pos;
                    chars.skip_til_endbrace(Brace::Square)?;
                    return self.parse_expr(out, &mut chars.range(start..chars.pos - 1).expect("Cannot unwind consumer to `%[...]`"));
                },
                '(' => return Ok(Self::__rawm_shellexpand(out, chars)?),
                '!' => notflag = true,
                '?' => question = true,
                _ if firstc.is_ascii_alphabetic() || firstc == '_' => {
                    // directly parse macro name
                    macroname.push(firstc);
                    chars.read_before(&mut macroname, |ch| !(ch.is_ascii_alphanumeric() || ch == '_'));
                    // `%macro`, but if this is the start of the line, `_rp_macro()` might need the remaining line
                    // FIXME:
                    //       `%aaa.this_should_not_get_passed_into_it_but_it_does_get_passed_into_it`
                    //            ^*****************************************************************
                    // somehow we need to diff 1. curly; 2. line start; 3. others
                    self._macro_expand_flagproc(question, notflag, chars, &macroname, out, false)?;
                    return Ok(());
                },
                _ => {
                    out.push('%');
                    out.push(firstc);
                    return Ok(());
                },
            };
            // question or notflag
            first = false;
        }
    }

    /// Creates a new RPM spec parser.
    #[must_use]
    pub fn new() -> Self {
        Self { rpm: RPMSpec::new(), errors: vec![], macros: crate::macros::INTERNAL_MACROS.clone(), ..Self::default() }
    }
}

#[allow(clippy::unwrap_used)]
#[cfg(test)]
mod tests {
    use super::*;
    use std::fs::File;

    type RR = std::fs::File;

    #[test]
    fn parse_spec() -> ParseResult<()> {
        // tracing_subscriber::FmtSubscriber::builder().pretty().with_max_level(tracing::Level::TRACE).init();
        // color_eyre::install()?;
        let f = File::open("./tests/test.spec")?;
        let f = BufReader::new(Box::new(f));

        let mut sp = SpecParser::new();
        sp.load_macros()?;
        sp.macros.insert("nil".into(), vec!["".into()]); // FIXME
        sp.parse(f, &Arc::from(Path::new("./tests/test.spec")))?;
        println!("{:#?}", sp.rpm);
        println!("{}", sp.rpm.render());
        Ok(())
    }

    #[test]
    fn test_load_macros() -> ParseResult<()> {
        // tracing_subscriber::FmtSubscriber::builder().pretty().with_max_level(tracing::Level::TRACE).init();
        let mut sp = SpecParser::new();
        sp.load_macros()?;
        println!("{:#?}", sp.macros);
        Ok(())
    }

    #[test]
    fn simple_macro_expand() -> ParseResult<()> {
        let mut parser = super::SpecParser::new();
        parser.macros.insert("macrohai".into(), vec!["hai hai".into()]);
        let mut out = String::new();
        parser._start_parse_raw_macro::<RR>(&mut out, &mut ("macrohai".into()))?;
        assert_eq!(out, "hai hai");
        Ok(())
    }

    #[test]
    fn text_recursive_macro_expand() -> ParseResult<()> {
        let mut parser = super::SpecParser::new();
        parser.macros.insert("mhai".into(), vec!["hai hai".into()]);
        parser.macros.insert("quadhai".into(), vec!["%mhai %{mhai}".into()]);
        let mut out = String::new();
        parser._start_parse_raw_macro::<RR>(&mut out, &mut ("quadhai".into()))?;
        assert_eq!(out, "hai hai hai hai");
        Ok(())
    }

    #[test]
    fn text_quoting_recursive_macro_expand() -> ParseResult<()> {
        let mut parser = super::SpecParser::new();
        parser.macros.insert("mhai".into(), vec!["hai hai".into()]);
        parser.macros.insert("idk".into(), vec!["%!?mhai %?!mhai %{mhai}".into()]);
        parser.macros.insert("idk2".into(), vec!["%{?mhai} %{!mhai} %{!?mhai} %{?!mhai}".into()]);
        parser.macros.insert("aaa".into(), vec!["%idk %idk2".into()]);
        let mut out = String::new();
        parser._start_parse_raw_macro::<RR>(&mut out, &mut ("aaa".into()))?;
        assert_eq!(out, "  hai hai hai hai hai hai  ");
        Ok(())
    }

    #[test]
    fn shell_macro_expand() -> ParseResult<()> {
        let mut parser = super::SpecParser::new();
        parser.macros.insert("x".into(), vec!["%(echo haai | sed 's/a/aa/g')".into()]);
        let mut out = String::new();
        parser._start_parse_raw_macro::<RR>(&mut out, &mut ("x".into()))?;
        assert_eq!(out, "haaaai");
        Ok(())
    }

    #[test]
    fn bad_flags() {
        let mut parser = super::SpecParser::new();
        parser.macros.insert("a".into(), vec!["1".into()]);
        let mut out = String::new();
        parser.parse_macro::<RR>(&mut out, &mut ("%a?a".into())).unwrap();
        assert_eq!(out, "1?a");
    }

    #[test]
    fn presence_macro_expand() -> ParseResult<()> {
        let mut parser = super::SpecParser::new();
        parser.macros.insert("x".into(), vec!["%{?not_exist:hai}%{!?not_exist:bai}".into()]);
        let mut out = String::new();
        parser._start_parse_raw_macro::<RR>(&mut out, &mut ("x".into()))?;
        assert_eq!(out, "bai");
        parser.macros.insert("not_exist".into(), vec!["wha".into()]);
        out = String::new();
        parser._start_parse_raw_macro::<RR>(&mut out, &mut ("x".into()))?;
        assert_eq!(out, "hai");
        Ok(())
    }

    #[test]
    fn param_macro_args_parsing() -> ParseResult<()> {
        let mut parser = super::SpecParser::new();
        assert_eq!(
            parser._param_macro_args(&mut Consumer::<RR>::from("-a hai -b asdfsdklj \\  \n abcd\ne"))?,
            ("-a hai -b asdfsdklj abcd e".into(), vec!["hai".into(), "asdfsdklj".into(), "abcd".into(), "e".into()], vec!["a".into(), "b".into()])
        );
        Ok(())
    }

    #[test]
    fn param_macro_expand() {
        let mut p = super::SpecParser::new();
        p.macros.insert("hai".into(), vec![MacroType::Runtime { s: Arc::new(RwLock::new("hai, %1!".into())), file: Arc::from(Path::new("<?>")), offset: 0, param: true, len: 8 }]);
        let out = &mut String::new();
        p.parse_macro::<RR>(out, &mut "%hai madomado".into()).unwrap();
        assert_eq!(out, "hai, madomado!");
    }

    #[test]
    fn bad_macro() {
        let mut p = super::SpecParser::new();
        let out = &mut String::new();
        p.parse_macro::<RR>(out, &mut "%hai %{bai} %!?some %{!?what}".into()).unwrap();
        assert_eq!(out, "%hai %{bai}  ");
        out.clear();
        p.parse_macro::<RR>(out, &mut "%!a %{!b} %?c %{?d}".into()).unwrap();
        assert_eq!(out, "%a %{!b}  ");
    }

    #[test]
    fn simple_query() {
        let mut pkgs = vec![];
        Package::add_simple_query(&mut pkgs, "hai, bai some(stuff-1.0)").unwrap();
        assert_eq!(pkgs, vec![Package::new("hai".into()), Package::new("bai".into()), Package::new("some(stuff-1.0)".into())]);
        let _ = Package::add_simple_query(&mut pkgs, "bad!").unwrap_err();
        let _ = Package::add_simple_query(&mut pkgs, "also(bad").unwrap_err();
        let _ = Package::add_simple_query(&mut pkgs, "not-good >= 1.0").unwrap_err();
    }

    #[test]
    fn expression() {
        let mut p = super::SpecParser::new();
        let out = &mut String::new();
        p.macros.insert("hai".into(), vec![MacroType::Runtime { s: Arc::new(RwLock::new("0".into())), file: Arc::from(Path::new("<?>")), offset: 0, param: false, len: 1 }]);
        p.parse_macro::<RR>(out, &mut "%[1 + 2 * (3+4) - %hai]".into()).unwrap();
        assert_eq!(out, "15");
        out.clear();
        p.parse_macro::<RR>(out, &mut "%[(%hai + 1) ? 42 : 111]".into()).unwrap();
        assert_eq!(out, "42");
    }
}<|MERGE_RESOLUTION|>--- conflicted
+++ resolved
@@ -1463,13 +1463,8 @@
     /// Not sure where I've seen the docs, but there was one lying around saying you can define multiple
     /// macros with the same name, and when you undefine it the old one recovers (stack?). I don't think
     /// it is a good idea to do it like that (it is simply ridiculous and inefficient) but you can try.
-<<<<<<< HEAD
     pub fn load_macros(&mut self) -> ParseResult<()> {
-        // run rpm --showrc | grep "^Macro path"
-=======
-    pub fn load_macros(&mut self) -> Result<()> {
         // TODO: don't use rpm because that's cheating
->>>>>>> 589b5b27
         let binding = Command::new("sh").args(["-c", "rpm --showrc|grep '^Macro path'|sed 's/Macro path: //'"]).output()?;
         let binding = core::str::from_utf8(&binding.stdout)?;
         let paths = binding.trim().split(':');
